--- conflicted
+++ resolved
@@ -371,17 +371,9 @@
     Ok(vault.clone())
 }
 
-<<<<<<< HEAD
-// ---------- Entrypoint ----------
-
 /// Plugin entrypoint where the host initiates communication.
 ///
-/// # Plugin Lifecycle
-=======
-/// Plugin entrypoint where the host initiates communication.
-///
 /// # Lifecycle
->>>>>>> 3b529949
 ///
 /// Each plugin request runs in an isolated WASM runtime:
 /// 1. Host spawns new WASM instance and calls main()
@@ -390,25 +382,6 @@
 /// 4. Host responds to plugin requests via stdin
 /// 5. Plugin writes final response to stdout and terminates
 ///
-<<<<<<< HEAD
-/// Plugins are stateless (except for what they store via host calls) and
-/// may be run concurrently for multiple requests.
-///
-/// # Execution Model
-///
-/// - **I/O**: No direct file/network access - all I/O goes through host RPC calls
-/// - **Communication**: Bidirectional JSON-RPC over stdin/stdout
-/// - **Async**: Async support via wasm32-wasip1 syscalls. Tokio and other runtimes work
-///
-/// # First-Time Setup
-///
-/// On first plugin load by a user, the host calls `plugin::Init` to allow
-/// initialization. Subsequent requests skip init and call registered methods
-/// directly.
-fn main() {
-    // Setup logging. The host captures stderr for plugin logs and forwards
-    // them to its own logging system.
-=======
 /// Multiple concurrent requests run in separate isolated runtimes.
 ///
 /// # Execution Model
@@ -424,7 +397,6 @@
 /// Subsequent requests skip init and directly invoke registered methods.
 fn main() {
     // Setup logging - host captures stderr and forwards to its logging system
->>>>>>> 3b529949
     fmt()
         .with_writer(stderr)
         .without_time()
@@ -433,20 +405,6 @@
         .init();
     info!("Starting plugin...");
 
-<<<<<<< HEAD
-    // Create JSON-RPC transport over stdin/stdout. The transport handles:
-    // - Reading the initial host request
-    // - Sending outbound requests to the host and awaiting responses
-    // - Writing the final response back to the host
-    let reader = std::io::BufReader::new(::std::io::stdin());
-    let writer = std::io::stdout();
-    let transport = JsonRpcTransport::new(reader, writer);
-    let transport = Arc::new(transport);
-
-    // Register method handlers. The transport will route the initial host request
-    // to the corresponding handler function.
-    let plugin = ServerBuilder::new(transport.clone())
-=======
     // Register method handlers and start processing.
     // The server automatically:
     // - Creates stdin/stdout JSON-RPC transport
@@ -454,7 +412,6 @@
     // - Reads initial host request and routes to handler
     // - Handles bidirectional RPC until final response
     PluginServer::new_with_transport()
->>>>>>> 3b529949
         .with_method(plugin::Init, init)
         .with_method(global::Ping, ping)
         .with_method(vault::GetAssets, get_assets)
@@ -463,18 +420,5 @@
         .with_method(vault::OnDeposit, on_deposit)
         .with_method(page::OnLoad, on_load)
         .with_method(page::OnUpdate, on_update)
-<<<<<<< HEAD
-        .finish();
-    let plugin = Arc::new(plugin);
-
-    // Start single-threaded async runtime and process the initial request
-    // from host.
-    let rt = Builder::new_current_thread().enable_time().build().unwrap();
-    let local = tokio::task::LocalSet::new();
-    rt.block_on(local.run_until(async move {
-        let _ = transport.process_next_line(Some(plugin)).await;
-    }));
-=======
         .run();
->>>>>>> 3b529949
 }